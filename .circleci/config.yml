--- conflicted
+++ resolved
@@ -460,22 +460,9 @@
     name: mksnapshot build
     command: |
       cd src
-<<<<<<< HEAD
-      ninja -C out/Default electron:electron_mksnapshot_zip -j $NUMBER_OF_NINJA_PROCESSES
-=======
-      if [ "`uname`" != "Darwin" ]; then
-        if [ "$TARGET_ARCH" == "arm" ]; then
-          electron/script/strip-binaries.py --file $PWD/out/Default/clang_x86_v8_arm/mksnapshot
-        elif [ "$TARGET_ARCH" == "arm64" ]; then
-          electron/script/strip-binaries.py --file $PWD/out/Default/clang_x64_v8_arm64/mksnapshot
-        else
-          electron/script/strip-binaries.py --file $PWD/out/Default/mksnapshot
-        fi
-      fi
       if [ "$SKIP_DIST_ZIP" != "1" ]; then
         ninja -C out/Default electron:electron_mksnapshot_zip -j $NUMBER_OF_NINJA_PROCESSES
       fi
->>>>>>> 999f7df1
 
 step-mksnapshot-store: &step-mksnapshot-store
   store_artifacts:
