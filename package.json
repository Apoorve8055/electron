{
  "name": "electron",
<<<<<<< HEAD
  "version": "1.7.4",
  "repository": "https://github.com/electron/electron",
  "description": "Build cross platform desktop apps with JavaScript, HTML, and CSS",
  "devDependencies": {
    "asar": "^0.11.0",
    "browserify": "^13.1.0",
    "dotenv-safe": "^4.0.4",
    "electabul": "~0.0.4",
    "electron-docs-linter": "^2.3.3",
    "electron-typescript-definitions": "^1.2.7",
    "github": "^9.2.0",
=======
  "version": "1.7.5",
  "devDependencies": {
    "asar": "^0.11.0",
    "browserify": "^13.1.0",
    "check-for-leaks": "^1.0.2",
    "electabul": "~0.0.4",
    "electron-docs-linter": "^2.3.3",
    "electron-typescript-definitions": "^1.2.7",
    "husky": "^0.14.3",
>>>>>>> e80f9d7e
    "request": "^2.68.0",
    "standard": "^8.4.0",
    "standard-markdown": "^4.0.0",
    "temp": "^0.8.3"
  },
  "standard": {
    "ignore": [
      "/out",
      "/spec",
      "/vendor"
    ],
    "env": {
      "browser": true
    }
  },
  "private": true,
  "scripts": {
    "bootstrap": "python ./script/bootstrap.py",
    "browserify": "browserify",
    "bump-version": "./script/bump-version.py",
    "build": "python ./script/build.py -c D",
    "rebuild-test-modules": "python ./script/rebuild-test-modules.py",
    "clean": "python ./script/clean.py",
    "clean-build": "python ./script/clean.py --build",
    "coverage": "npm run instrument-code-coverage && npm test -- --use_instrumented_asar",
    "instrument-code-coverage": "electabul instrument --input-path ./lib --output-path ./out/coverage/electron.asar",
    "lint": "npm run lint-js && npm run lint-cpp && npm run lint-py && npm run lint-docs",
    "lint-js": "standard && cd spec && standard",
    "lint-cpp": "python ./script/cpplint.py",
    "lint-py": "python ./script/pylint.py",
    "lint-docs": "npm run lint-api-docs-js && npm run create-typescript-definitions",
    "lint-api-docs-js": "standard-markdown docs && standard-markdown docs-translations",
    "create-api-json": "electron-docs-linter docs --outfile=out/electron-api.json --version=$npm_package_version",
    "create-typescript-definitions": "npm run create-api-json && electron-typescript-definitions --in=out/electron-api.json --out=out/electron.d.ts",
    "preinstall": "node -e 'process.exit(0)'",
<<<<<<< HEAD
    "publish-to-npm": "node ./script/publish-to-npm.js",
=======
    "prepack": "check-for-leaks",
    "prepush": "check-for-leaks",
>>>>>>> e80f9d7e
    "release": "./script/upload.py -p",
    "repl": "python ./script/start.py --interactive",
    "start": "python ./script/start.py",
    "test": "python ./script/test.py"
  },
  "license": "MIT",
  "author": "Electron Community",
  "keywords": [
    "electron"
  ]
}<|MERGE_RESOLUTION|>--- conflicted
+++ resolved
@@ -1,28 +1,18 @@
 {
   "name": "electron",
-<<<<<<< HEAD
-  "version": "1.7.4",
+  "version": "1.7.5",
   "repository": "https://github.com/electron/electron",
   "description": "Build cross platform desktop apps with JavaScript, HTML, and CSS",
   "devDependencies": {
     "asar": "^0.11.0",
     "browserify": "^13.1.0",
+    "check-for-leaks": "^1.0.2",
     "dotenv-safe": "^4.0.4",
     "electabul": "~0.0.4",
     "electron-docs-linter": "^2.3.3",
     "electron-typescript-definitions": "^1.2.7",
     "github": "^9.2.0",
-=======
-  "version": "1.7.5",
-  "devDependencies": {
-    "asar": "^0.11.0",
-    "browserify": "^13.1.0",
-    "check-for-leaks": "^1.0.2",
-    "electabul": "~0.0.4",
-    "electron-docs-linter": "^2.3.3",
-    "electron-typescript-definitions": "^1.2.7",
     "husky": "^0.14.3",
->>>>>>> e80f9d7e
     "request": "^2.68.0",
     "standard": "^8.4.0",
     "standard-markdown": "^4.0.0",
@@ -58,12 +48,9 @@
     "create-api-json": "electron-docs-linter docs --outfile=out/electron-api.json --version=$npm_package_version",
     "create-typescript-definitions": "npm run create-api-json && electron-typescript-definitions --in=out/electron-api.json --out=out/electron.d.ts",
     "preinstall": "node -e 'process.exit(0)'",
-<<<<<<< HEAD
     "publish-to-npm": "node ./script/publish-to-npm.js",
-=======
     "prepack": "check-for-leaks",
     "prepush": "check-for-leaks",
->>>>>>> e80f9d7e
     "release": "./script/upload.py -p",
     "repl": "python ./script/start.py --interactive",
     "start": "python ./script/start.py",
